package cmd

import (
	"fmt"
	"log"
	"os"
	"strings"
	"time"

	"github.com/shiquda/lai/internal/collector"
	"github.com/shiquda/lai/internal/daemon"
	"github.com/shiquda/lai/internal/platform"
	"github.com/spf13/cobra"
)

var execCmd = &cobra.Command{
	Use:   "exec [command] [args...]",
	Short: "Monitor command output",
	Long:  "Monitor the output of a command and send notifications when threshold is reached",
	Args:  cobra.MinimumNArgs(1),
	Run: func(cmd *cobra.Command, args []string) {
		var command string
		var commandArgs []string

		// If first arg contains spaces, treat it as "command args" and split it
		if len(args) == 1 && strings.Contains(args[0], " ") {
			parts := strings.Fields(args[0])
			command = parts[0]
			commandArgs = parts[1:]
		} else {
			command = args[0]
			commandArgs = args[1:]
		}

		// Get command line parameters
		lineThreshold, _ := cmd.Flags().GetInt("line-threshold")
		intervalStr, _ := cmd.Flags().GetString("interval")
		daemonMode, _ := cmd.Flags().GetBool("daemon")
		processName, _ := cmd.Flags().GetString("name")
		workingDir, _ := cmd.Flags().GetString("workdir")
		errorOnlyMode, _ := cmd.Flags().GetBool("error-only")
		finalSummary, _ := cmd.Flags().GetBool("final-summary")
		noFinalSummary, _ := cmd.Flags().GetBool("no-final-summary")
		finalSummaryOnly, _ := cmd.Flags().GetBool("final-summary-only")
		enabledNotifiers, _ := cmd.Flags().GetStringSlice("notifiers")

		// Parse time interval
		var checkInterval *time.Duration
		if intervalStr != "" {
			if duration, err := time.ParseDuration(intervalStr); err != nil {
				log.Fatalf("Invalid interval format: %v", err)
			} else {
				checkInterval = &duration
			}
		}

		// Handle line-threshold parameter
		var lineThresholdPtr *int
		if cmd.Flags().Changed("line-threshold") {
			lineThresholdPtr = &lineThreshold
		}

		// Handle error-only parameter
		var errorOnlyModePtr *bool
		if cmd.Flags().Changed("error-only") {
			errorOnlyModePtr = &errorOnlyMode
		}

		// Handle final-summary parameter
		var finalSummaryPtr *bool
		if cmd.Flags().Changed("final-summary") {
			finalSummaryPtr = &finalSummary
		} else if cmd.Flags().Changed("no-final-summary") {
			noFinalSummaryValue := !noFinalSummary
			finalSummaryPtr = &noFinalSummaryValue
		}

		// Handle final-summary-only parameter
		var finalSummaryOnlyPtr *bool
		if cmd.Flags().Changed("final-summary-only") {
			finalSummaryOnlyPtr = &finalSummaryOnly
		}

		// Logic: if final-summary-only is enabled, also enable final-summary
		if finalSummaryOnly {
			finalSummary = true
			finalSummaryPtr = &finalSummary
		}

		if daemonMode {
			if err := runStreamDaemon(command, commandArgs, lineThresholdPtr, checkInterval, processName, workingDir, finalSummaryPtr, errorOnlyModePtr, finalSummaryOnlyPtr, enabledNotifiers); err != nil {
				log.Fatalf("Stream daemon startup failed: %v", err)
			}
		} else {
			if err := runStreamMonitor(command, commandArgs, lineThresholdPtr, checkInterval, workingDir, finalSummaryPtr, errorOnlyModePtr, finalSummaryOnlyPtr, enabledNotifiers); err != nil {
				log.Fatalf("Stream monitor failed: %v", err)
			}
		}
	},
}

func init() {
	rootCmd.AddCommand(execCmd)

	// Add command line parameters (same as start command)
	execCmd.Flags().IntP("line-threshold", "l", 0, "Number of lines to trigger summary (overrides global config)")
	execCmd.Flags().StringP("interval", "i", "", "Check interval (e.g., 30s, 1m) (overrides global config)")
	execCmd.Flags().BoolP("daemon", "d", false, "Run in daemon mode (background)")
	execCmd.Flags().StringP("name", "n", "", "Custom process name (used in daemon mode)")
	execCmd.Flags().StringP("workdir", "w", "", "Working directory for command execution")
	execCmd.Flags().Bool("final-summary", false, "Enable final summary on program exit (overrides global config)")
	execCmd.Flags().Bool("no-final-summary", false, "Disable final summary on program exit")
	execCmd.Flags().BoolP("error-only", "E", false, "Only send notifications for errors and exceptions")
	execCmd.Flags().BoolP("final-summary-only", "F", false, "Only send notifications for final summary")
	execCmd.Flags().StringSlice("notifiers", []string{}, "Enable specific notifiers (comma-separated: telegram,email)")
}

<<<<<<< HEAD
func runStreamMonitor(command string, commandArgs []string, lineThreshold *int, checkInterval *time.Duration, chatID *string, workingDir string, finalSummary *bool, errorOnlyMode *bool, finalSummaryOnly *bool, enabledNotifiers []string) error {
	// Create command monitor source
	monitorSource := collector.NewCommandSource(command, commandArgs, workingDir)
	
	// Build unified configuration
	cfg, err := collector.BuildMonitorConfig(monitorSource, lineThreshold, checkInterval, chatID, workingDir, finalSummary, errorOnlyMode, finalSummaryOnly)
=======
func runStreamMonitor(command string, commandArgs []string, lineThreshold *int, checkInterval *time.Duration, workingDir string, finalSummary *bool, errorOnlyMode *bool, finalSummaryOnly *bool, enabledNotifiers []string) error {
	// Build runtime configuration for stream monitoring
	cfg, err := config.BuildStreamConfig(command, commandArgs, lineThreshold, checkInterval, workingDir, finalSummary, errorOnlyMode, finalSummaryOnly)
>>>>>>> 401ecde0
	if err != nil {
		return fmt.Errorf("failed to build config: %w", err)
	}

	// Validate configuration
	if err := cfg.Validate(); err != nil {
		return fmt.Errorf("config validation failed: %w", err)
	}

	// Create unified monitor
	monitor, err := collector.NewUnifiedMonitor(cfg, enabledNotifiers)
	if err != nil {
		return fmt.Errorf("failed to create unified monitor: %w", err)
	}

	// Start monitoring
	return monitor.Start()
}

func runStreamDaemon(command string, commandArgs []string, lineThreshold *int, checkInterval *time.Duration, processName string, workingDir string, finalSummary *bool, errorOnlyMode *bool, finalSummaryOnly *bool, enabledNotifiers []string) error {
	// Create daemon manager
	manager, err := daemon.NewManager()
	if err != nil {
		return fmt.Errorf("failed to create daemon manager: %w", err)
	}

	// Generate process ID
	var processID string
	commandStr := fmt.Sprintf("%s %v", command, commandArgs)
	if processName != "" {
		processID = manager.GenerateProcessIDWithName(processName)
		// Check if process name already exists
		if manager.ProcessExists(processID) {
			return fmt.Errorf("process with name '%s' already exists", processName)
		}
	} else {
		processID = manager.GenerateProcessID(commandStr)
	}

	// Get log file path for daemon
	daemonLogPath := manager.GetProcessLogPath(processID)

	// Fork and create daemon process
	if os.Getenv("LAI_DAEMON_MODE") != "1" {
		// Parent process - start daemon
		os.Setenv("LAI_DAEMON_MODE", "1")

		// Redirect output to log file
		logFileHandle, err := os.OpenFile(daemonLogPath, os.O_CREATE|os.O_WRONLY|os.O_APPEND, 0644)
		if err != nil {
			return fmt.Errorf("failed to create log file: %w", err)
		}
		defer logFileHandle.Close()

		// Start daemon process - get full executable path
		execPath, err := os.Executable()
		if err != nil {
			return fmt.Errorf("failed to get executable path: %w", err)
		}
		cmd := execPath
		args := append([]string{cmd}, os.Args[1:]...)

		// Use platform-specific daemon process creation
		p := platform.New()
		process, err := p.Process.StartDaemonProcess(cmd, args, logFileHandle, append(os.Environ(), "LAI_DAEMON_MODE=1"))
		if err != nil {
			return fmt.Errorf("failed to start daemon process: %w", err)
		}

		// Save process information
		processInfo := &daemon.ProcessInfo{
			ID:        processID,
			PID:       process.Pid,
			LogFile:   commandStr,
			StartTime: time.Now(),
			Status:    "running",
		}

		if err := manager.SaveProcessInfo(processInfo); err != nil {
			return fmt.Errorf("failed to save process info: %w", err)
		}

		fmt.Printf("Started stream daemon with process ID: %s (PID: %d)\n", processID, process.Pid)
		fmt.Printf("Log file: %s\n", daemonLogPath)
		fmt.Printf("Use 'lai list' to see running processes\n")
		fmt.Printf("Use 'lai logs %s' to view logs\n", processID)
		fmt.Printf("Use 'lai stop %s' to stop the process\n", processID)

		return nil
	}

	// Child process - run as daemon
	// Setup cleanup for daemon process
	defer func() {
		// Update process status to stopped instead of removing
		info, err := manager.LoadProcessInfo(processID)
		if err == nil {
			info.Status = "stopped"
			if saveErr := manager.SaveProcessInfo(info); saveErr != nil {
				log.Printf("Failed to update process status: %v", saveErr)
			}
		}
	}()

	// Run the actual stream monitoring
	return runStreamMonitor(command, commandArgs, lineThreshold, checkInterval, workingDir, finalSummary, errorOnlyMode, finalSummaryOnly, enabledNotifiers)
}
<|MERGE_RESOLUTION|>--- conflicted
+++ resolved
@@ -115,18 +115,12 @@
 	execCmd.Flags().StringSlice("notifiers", []string{}, "Enable specific notifiers (comma-separated: telegram,email)")
 }
 
-<<<<<<< HEAD
-func runStreamMonitor(command string, commandArgs []string, lineThreshold *int, checkInterval *time.Duration, chatID *string, workingDir string, finalSummary *bool, errorOnlyMode *bool, finalSummaryOnly *bool, enabledNotifiers []string) error {
+func runStreamMonitor(command string, commandArgs []string, lineThreshold *int, checkInterval *time.Duration, workingDir string, finalSummary *bool, errorOnlyMode *bool, finalSummaryOnly *bool, enabledNotifiers []string) error {
 	// Create command monitor source
 	monitorSource := collector.NewCommandSource(command, commandArgs, workingDir)
-	
+
 	// Build unified configuration
-	cfg, err := collector.BuildMonitorConfig(monitorSource, lineThreshold, checkInterval, chatID, workingDir, finalSummary, errorOnlyMode, finalSummaryOnly)
-=======
-func runStreamMonitor(command string, commandArgs []string, lineThreshold *int, checkInterval *time.Duration, workingDir string, finalSummary *bool, errorOnlyMode *bool, finalSummaryOnly *bool, enabledNotifiers []string) error {
-	// Build runtime configuration for stream monitoring
-	cfg, err := config.BuildStreamConfig(command, commandArgs, lineThreshold, checkInterval, workingDir, finalSummary, errorOnlyMode, finalSummaryOnly)
->>>>>>> 401ecde0
+	cfg, err := collector.BuildMonitorConfig(monitorSource, lineThreshold, checkInterval, nil, workingDir, finalSummary, errorOnlyMode, finalSummaryOnly)
 	if err != nil {
 		return fmt.Errorf("failed to build config: %w", err)
 	}
@@ -233,4 +227,4 @@
 
 	// Run the actual stream monitoring
 	return runStreamMonitor(command, commandArgs, lineThreshold, checkInterval, workingDir, finalSummary, errorOnlyMode, finalSummaryOnly, enabledNotifiers)
-}
+}