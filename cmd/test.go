--- conflicted
+++ resolved
@@ -149,11 +149,17 @@
 		return fmt.Errorf("no notification channels configured")
 	}
 
-<<<<<<< HEAD
-	// Validate and prepare the list of notifiers to test
-	notifiersToTest, err := prepareNotifiersToTest(enabledNotifiers, enabledChannels, unifiedNotifier)
+// Validate and prepare the list of notifiers to test
+	testChannels, err := prepareNotifiersToTest(enabledNotifiers, enabledChannels, unifiedNotifier)
 	if err != nil {
 		return fmt.Errorf("failed to prepare notifiers for testing: %w", err)
+	}
+
+	status.TotalServices = len(testChannels)
+
+	// Show configuration overview
+	if verbose || diagnostic {
+		showConfigurationOverview(cfg, testChannels, status.TestMode)
 	}
 
 	if verbose {
@@ -166,19 +172,6 @@
 			logger.Printf("Testing specified notifiers: %v\n", enabledNotifiers)
 		}
 		logger.Println()
-=======
-	// Filter channels based on user input
-	testChannels := filterTestChannels(enabledChannels, enabledNotifiers, verbose)
-	if len(testChannels) == 0 {
-		return fmt.Errorf("no matching notification channels found")
-	}
-
-	status.TotalServices = len(testChannels)
-
-	// Show configuration overview
-	if verbose || diagnostic {
-		showConfigurationOverview(cfg, testChannels, status.TestMode)
->>>>>>> c4f2fd38
 	}
 
 	// Prepare test message
@@ -187,14 +180,7 @@
 		testMessage = getDefaultTestMessage()
 	}
 
-<<<<<<< HEAD
-	// Test each selected service
-	var successCount, failureCount int
-	for i, serviceName := range notifiersToTest {
-		if verbose {
-			logger.Printf("Testing %s service (%d/%d)...\n", serviceName, i+1, len(notifiersToTest))
-=======
-	// Validate configuration if requested
+// Validate configuration if requested
 	if validateOnly {
 		return validateOnlyTest(cfg, testChannels, status)
 	}
@@ -239,40 +225,6 @@
 	}
 }
 
-// filterTestChannels returns the channels to test based on user input
-func filterTestChannels(enabledChannels []string, userNotifiers []string, verbose bool) []string {
-	if len(userNotifiers) == 0 {
-		if verbose {
-			logger.Printf("Testing all %d configured notification services\n", len(enabledChannels))
->>>>>>> c4f2fd38
-		}
-		return enabledChannels
-	}
-
-	var filtered []string
-	for _, channel := range enabledChannels {
-		for _, userNotifier := range userNotifiers {
-			if strings.EqualFold(channel, userNotifier) {
-				filtered = append(filtered, channel)
-				break
-			}
-		}
-	}
-
-<<<<<<< HEAD
-		if verbose && i < len(notifiersToTest)-1 {
-			logger.Println()
-=======
-	if verbose {
-		logger.Printf("Testing %d specified notification services\n", len(filtered))
-		for _, channel := range filtered {
-			logger.Printf("  - %s\n", channel)
->>>>>>> c4f2fd38
-		}
-	}
-
-	return filtered
-}
 
 // showConfigurationOverview displays configuration information
 func showConfigurationOverview(cfg *config.Config, testChannels []string, testMode string) {
