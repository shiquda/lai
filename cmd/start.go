--- conflicted
+++ resolved
@@ -74,18 +74,12 @@
 	startCmd.Flags().StringSlice("notifiers", []string{}, "Enable specific notifiers (comma-separated: telegram,email)")
 }
 
-<<<<<<< HEAD
-func runMonitor(logFile string, lineThreshold *int, checkInterval *time.Duration, chatID *string, errorOnlyMode *bool, enabledNotifiers []string) error {
+func runMonitor(logFile string, lineThreshold *int, checkInterval *time.Duration, errorOnlyMode *bool, enabledNotifiers []string) error {
 	// Create file monitor source
 	monitorSource := collector.NewFileSource(logFile)
-	
+
 	// Build unified configuration
-	cfg, err := collector.BuildMonitorConfig(monitorSource, lineThreshold, checkInterval, chatID, "", nil, errorOnlyMode, nil)
-=======
-func runMonitor(logFile string, lineThreshold *int, checkInterval *time.Duration, errorOnlyMode *bool, enabledNotifiers []string) error {
-	// Build runtime configuration
-	cfg, err := config.BuildRuntimeConfig(logFile, lineThreshold, checkInterval, errorOnlyMode)
->>>>>>> 401ecde0
+	cfg, err := collector.BuildMonitorConfig(monitorSource, lineThreshold, checkInterval, nil, "", nil, errorOnlyMode, nil)
 	if err != nil {
 		return fmt.Errorf("failed to build config: %w", err)
 	}
@@ -213,4 +207,4 @@
 
 	// Run the actual monitoring
 	return runMonitor(logFile, lineThreshold, checkInterval, errorOnlyMode, enabledNotifiers)
-}
+}