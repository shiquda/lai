--- conflicted
+++ resolved
@@ -1,235 +1,197 @@
-# Lai: AI-Powered Log Monitoring
-
-[![Go Version](https://img.shields.io/badge/Go-1.21+-blue.svg)](https://golang.org/doc/install)
-[![AI Powered](https://img.shields.io/badge/AI-Powered-brightgreen.svg)]()
-[![Telegram](https://img.shields.io/badge/Notifications-Telegram-blue.svg)](https://telegram.org/)
-[![License](https://img.shields.io/badge/License-AGPL--3.0-yellow.svg)](LICENSE)
-
-Stop manually checking logs. Let AI watch, analyze, and notify you when something important happens.
-
-<<<<<<< HEAD
-- **Intelligent Log Analysis**: Uses OpenAI GPT models to analyze and summarize log content
-- **Real-time Monitoring**: Continuously monitors log files for changes
-- **Command Output Monitoring**: Monitor any command's stdout/stderr in real-time (Docker logs, application output, etc.)
-- **Program Exit Handling**: Configurable final summary on program termination
-- **Telegram Integration**: Sends formatted notifications directly to Telegram
-- **Daemon Process Management**: Run monitoring as background processes with full lifecycle management
-- **Configurable Thresholds**: Set custom line thresholds and check intervals
-- **Global Configuration**: Manage settings globally or per-project
-- **Cross-Platform Support**: Native support for Windows, Linux, and macOS
-
-## Platform Support
-
-Lai runs natively on:
-- **Windows** (amd64, arm64) - Full daemon process support
-- **Linux** (amd64, arm64, 386) - Full Unix process management
-- **macOS** (amd64, arm64) - Full Unix process management
-
-### Platform-Specific Notes
-
-#### Windows
-- Daemon processes run as detached background processes
-- Configuration files stored in `%USERPROFILE%\.lai\`
-- Log paths use Windows format: `C:\path\to\logs\app.log`
-- Process termination uses Windows-specific APIs
-
-#### Unix/Linux/macOS
-- Daemon processes use Unix fork/exec with session management
-- Configuration files stored in `~/.lai/`
-- Log paths use Unix format: `/path/to/logs/app.log`
-- Process management uses Unix signals (SIGTERM, SIGKILL)
-=======
-> Note: This project is under active development. Any kind of contributions are welcome!
->>>>>>> a5e5e910
-
-
-## ✨ Core Features
-
-- **🤖 AI-Powered Analysis**: GPT automatically summarizes log changes and identifies critical issues
-- **📱 Instant Notifications**: Get smart alerts via Telegram when errors or important events occur
-- **🔄 Universal Monitoring**: Watch any log file or command output (Docker logs, application output, build processes)
-- **🔌 Hot-Pluggable**: No code changes required - works with any existing project or application
-
-## ⚡ Installation
-
-### Option 1: Install from Release (Recommended)
-
-```bash
-# Download latest release
-wget https://github.com/shiquda/lai/releases/latest/download/lai-linux-amd64.tar.gz
-
-# Extract archive
-tar -xzf lai-linux-amd64.tar.gz
-
-<<<<<<< HEAD
-```bash
-# Unix/Linux/macOS
-./lai start /path/to/logfile.log
-
-# Windows (Command Prompt)
-.\lai.exe start "C:\logs\app.log"
-
-# Windows (PowerShell) 
-.\lai.exe start "C:\logs\app.log"
-
-# With custom settings
-./lai start /path/to/logfile.log --line-threshold 10 --interval 30s --chat-id "-100123456789"
-=======
-# Create local bin directory and move binary (rename to lai)
-mkdir -p ~/.local/bin
-mv lai-linux-amd64 ~/.local/bin/lai
-
-# Make executable
-chmod +x ~/.local/bin/lai
->>>>>>> a5e5e910
-
-# Add to PATH if needed (add to ~/.bashrc or ~/.zshrc)
-echo 'export PATH="$HOME/.local/bin:$PATH"' >> ~/.bashrc
-source ~/.bashrc
-
-# Verify installation
-lai version
-```
-
-### Option 2: Build from Source
-
-**Prerequisites:**
-```bash
-# Install Go 1.21+ if not installed
-sudo apt update
-sudo apt install golang-go
-
-# Verify Go version
-go version  # Should be 1.21 or higher
-```
-
-**Build and install:**
-```bash
-# Clone repository
-git clone https://github.com/shiquda/lai.git
-cd lai
-
-# Build the application
-make build
-
-# Install to ~/.local/bin
-mkdir -p ~/.local/bin
-cp lai ~/.local/bin/
-
-# Add to PATH if needed
-echo 'export PATH="$HOME/.local/bin:$PATH"' >> ~/.bashrc
-source ~/.bashrc
-
-# Verify installation
-lai --help
-```
-
-**Requirements**: Go 1.21+, OpenAI API key, Telegram bot token
-
-## 🚀 Quick Start
-
-# Monitor a log file with instant AI summaries
-
-```
-lai start /path/to/app.log
-```
-
-# Monitor Docker container logs
-```
-lai exec "docker logs webapp -f" -d
-```
-
-# Monitor build process with completion summary
-```
-lai exec "npm run build" --final-summary
-```
-
-**Real Example**: Monitor your production API logs and get notified when errors spike:
-```bash
-lai start /var/log/api/error.log -d -n "api-monitor"
-```
-
-## 🛠️ Setup
-
-1. **Configure OpenAI**:
-   ```bash
-   lai config set notifications.openai.api_key "sk-your-key"
-   ```
-
-2. **Configure Telegram**:
-   ```bash
-   lai config set notifications.telegram.bot_token "123456:ABC-DEF"
-   lai config set defaults.chat_id "-100123456789"
-   ```
-
-3. **Start monitoring**:
-   ```bash
-   lai start /path/to/your.log
-   ```
-
-## 📖 Common Use Cases
-
-### Monitor Application Logs
-```bash
-# Background monitoring with custom name
-lai start /var/log/nginx/error.log -d -n "nginx-errors"
-
-# View what's being monitored
-lai list
-
-# Check monitoring logs
-lai logs nginx-errors -f
-```
-
-### Monitor Docker Containers
-```bash
-# Monitor specific container
-lai exec "docker logs webapp -f" -d -n "webapp-monitor"
-
-# Monitor with custom thresholds
-lai exec "docker logs db -f" --line-threshold 5 --interval 10s
-```
-
-### Monitor Build/CI Processes
-```bash
-# Get summary when build completes
-lai exec "npm run build" --final-summary
-
-# Monitor tests with error detection
-lai exec "npm test" -l 3 -i 15s
-```
-
-## 🔧 Process Management
-
-```bash
-lai list           # Show all running monitors
-lai stop <name>    # Stop a monitor
-lai resume <name>  # Restart a stopped monitor
-lai clean          # Remove stopped entries
-```
-
-## 📚 Documentation
-
-- **[Development Guide](docs/DEVELOPMENT.md)** - Building, testing, and contributing
-- **[Configuration Reference](docs/CONFIGURATION.md)** - Complete configuration options
-- **[Architecture Overview](docs/ARCHITECTURE.md)** - Project structure and design
-
-## 📋 Roadmap
-
-- [ ] Add more notification methods (email, Slack, Discord...)
-- [ ] Support more customized settings (notification format, prompts, languages)
-- [ ] Error-only notification mode (filter out normal logs, notify only on errors/exceptions)
-
-## 🤝 Contributing
-
-> Note: Development and usage on Windows platforms are not supported yet. Consider using WSL if you are on Windows.
-
-1. Fork the repository
-2. Create a feature branch
-3. Write tests for new functionality  
-4. Ensure all tests pass: `make test`
-5. Submit a pull request
-
-## 📄 License
-
-See LICENSE file for details.+# Lai: AI-Powered Log Monitoring
+
+[![Go Version](https://img.shields.io/badge/Go-1.21+-blue.svg)](https://golang.org/doc/install)
+[![AI Powered](https://img.shields.io/badge/AI-Powered-brightgreen.svg)]()
+[![Telegram](https://img.shields.io/badge/Notifications-Telegram-blue.svg)](https://telegram.org/)
+[![License](https://img.shields.io/badge/License-AGPL--3.0-yellow.svg)](LICENSE)
+
+Stop manually checking logs. Let AI watch, analyze, and notify you when something important happens.
+
+> Note: This project is under active development. Any kind of contributions are welcome!
+
+## ✨ Core Features
+
+- **🤖 AI-Powered Analysis**: GPT automatically summarizes log changes and identifies critical issues
+- **📱 Instant Notifications**: Get smart alerts via Telegram when errors or important events occur
+- **🔄 Universal Monitoring**: Watch any log file or command output (Docker logs, application output, build processes)
+- **🔌 Hot-Pluggable**: No code changes required - works with any existing project or application
+
+## ⚡ Installation
+
+### Option 1: Install from Release (Recommended)
+
+```bash
+# Download latest release
+wget https://github.com/shiquda/lai/releases/latest/download/lai-linux-amd64.tar.gz
+
+# Extract archive
+tar -xzf lai-linux-amd64.tar.gz
+
+# Create local bin directory and move binary (rename to lai)
+mkdir -p ~/.local/bin
+mv lai-linux-amd64 ~/.local/bin/lai
+
+# Make executable
+chmod +x ~/.local/bin/lai
+
+# Add to PATH if needed (add to ~/.bashrc or ~/.zshrc)
+echo 'export PATH="$HOME/.local/bin:$PATH"' >> ~/.bashrc
+source ~/.bashrc
+
+# Verify installation
+lai version
+```
+
+### Option 2: Build from Source
+
+**Prerequisites:**
+
+```bash
+# Install Go 1.21+ if not installed
+sudo apt update
+sudo apt install golang-go
+
+# Verify Go version
+go version  # Should be 1.21 or higher
+```
+
+**Build and install:**
+
+```bash
+# Clone repository
+git clone https://github.com/shiquda/lai.git
+cd lai
+
+# Build the application
+make build
+
+# Install to ~/.local/bin
+mkdir -p ~/.local/bin
+cp lai ~/.local/bin/
+
+# Add to PATH if needed
+echo 'export PATH="$HOME/.local/bin:$PATH"' >> ~/.bashrc
+source ~/.bashrc
+
+# Verify installation
+lai --help
+```
+
+**Requirements**: Go 1.21+, OpenAI API key, Telegram bot token
+
+## 🚀 Quick Start
+
+# Monitor a log file with instant AI summaries
+
+```
+lai start /path/to/app.log
+```
+
+# Monitor Docker container logs
+
+```
+lai exec "docker logs webapp -f" -d
+```
+
+# Monitor build process with completion summary
+
+```
+lai exec "npm run build" --final-summary
+```
+
+**Real Example**: Monitor your production API logs and get notified when errors spike:
+
+```bash
+lai start /var/log/api/error.log -d -n "api-monitor"
+```
+
+## 🛠️ Setup
+
+1. **Configure OpenAI**:
+
+   ```bash
+   lai config set notifications.openai.api_key "sk-your-key"
+   ```
+
+2. **Configure Telegram**:
+
+   ```bash
+   lai config set notifications.telegram.bot_token "123456:ABC-DEF"
+   lai config set defaults.chat_id "-100123456789"
+   ```
+
+3. **Start monitoring**:
+
+   ```bash
+   lai start /path/to/your.log
+   ```
+
+## 📖 Common Use Cases
+
+### Monitor Application Logs
+
+```bash
+# Background monitoring with custom name
+lai start /var/log/nginx/error.log -d -n "nginx-errors"
+
+# View what's being monitored
+lai list
+
+# Check monitoring logs
+lai logs nginx-errors -f
+```
+
+### Monitor Docker Containers
+
+```bash
+# Monitor specific container
+lai exec "docker logs webapp -f" -d -n "webapp-monitor"
+
+# Monitor with custom thresholds
+lai exec "docker logs db -f" --line-threshold 5 --interval 10s
+```
+
+### Monitor Build/CI Processes
+
+```bash
+# Get summary when build completes
+lai exec "npm run build" --final-summary
+
+# Monitor tests with error detection
+lai exec "npm test" -l 3 -i 15s
+```
+
+## 🔧 Process Management
+
+```bash
+lai list           # Show all running monitors
+lai stop <name>    # Stop a monitor
+lai resume <name>  # Restart a stopped monitor
+lai clean          # Remove stopped entries
+```
+
+## 📚 Documentation
+
+- **[Development Guide](docs/DEVELOPMENT.md)** - Building, testing, and contributing
+- **[Configuration Reference](docs/CONFIGURATION.md)** - Complete configuration options
+- **[Architecture Overview](docs/ARCHITECTURE.md)** - Project structure and design
+
+## 📋 Roadmap
+
+- [ ] Add more notification methods (email, Slack, Discord...)
+- [ ] Support more customized settings (notification format, prompts, languages)
+- [ ] Error-only notification mode (filter out normal logs, notify only on errors/exceptions)
+
+## 🤝 Contributing
+
+> Note: Usage on Windows platforms are experimental.
+
+1. Fork the repository
+2. Create a feature branch
+3. Write tests for new functionality  
+4. Ensure all tests pass: `make test`
+5. Submit a pull request
+
+## 📄 License
+
+See LICENSE file for details.